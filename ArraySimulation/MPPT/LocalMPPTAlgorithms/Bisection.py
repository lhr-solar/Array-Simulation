"""
Bisection.py

Author: Matthew Yu, Array Lead (2020).
Contact: matthewjkyu@gmail.com
Created: 11/19/20
Last Modified: 2/27/21
TODO: Description needs an update.
Description: The Bisection class is a derived class that determines a VREF to 
apply over PSource to maximize the power generated. The Bisection Method looks
for the root of a unimodal function. In this application, it is the derivative
of the P-V function. It belongs to the set of divide and conquer algorithms.

The implementation of this algorithm is based on the wikipedia page for the
Bisection Method: https://en.wikipedia.org/wiki/Bisection_method

    The Bisection Method seeks to find the min/max of a unimodal
    function. In this case,

    f(x) = P-V Curve, which is max at VMPP.

    It does this by using the derivative of f(x), f'(x), and converges
    towards the x such that the sign of f'(x) flips.

    This algorithm has been serialized into the following steps:

    At initialization:
        [left, right] = [0, MAX_VOLTAGE]        # Bounds
        pNew = 0
        vNew = 0
        pOld = 0
        vOld = 0
        cycle = 0
        K = 0.01

    Cycle 0: Determine our first reference voltage.
        vNew = (left + right) / 2
        VREF = vNew
        GOTO Cycle 1

    Cycle 1: Determine our second reference voltage.
        pNew = ArrVoltage * ArrCurrent
        vNew = ArrVoltage
        dP/dV = (pNew - pOld) / (vNew - vOld)

        if dP/dV <= K:                          # Within tolerance. No movement.
            VREF = vOld = vNew
        elif dP/dV > 0:                         # Positive slope. Go right.
            left = vNew
            VREF = vOld = vNew = (left + right) / 2 # TODO: this is not yet right.
            pOld = pNew
        else:                                   # Negative slope. Go left.
            right = vNew
            VREF = vOld = vNew = (left + right) / 2
            pOld = pNew

    As this algorithm standalone can only support unimodal functions,
    it is a subcomponent for a larger, global MPPT algorithm.

    Note that this method requires an assumption
"""
# Library Imports.
from math import sqrt

# Custom Imports.
from ArraySimulation.MPPT.LocalMPPTAlgorithms.LocalMPPTAlgorithm import (
    LocalMPPTAlgorithm,
)


class Bisection(LocalMPPTAlgorithm):
    """
    The Bisection class is a derived class that determines a VREF to
    apply over PSource to maximize the power generated. The Bisection Method
    looks for the root of a unimodal function. In this application, it is the
    derivative of the P-V function. It belongs to the set of divide and conquer
    algorithms.
    """

    # Error constant.
    K = 0.01

    def __init__(self, numCells=1, strideType="Fixed"):
        super(Bisection, self).__init__(numCells, "Bisection", strideType)
<<<<<<< HEAD

        # Current algorithm internal cycle.
=======
        self.left = 0
        self.right = LocalMPPTAlgorithm.MAX_VOLTAGE
>>>>>>> 5c2a1adb
        self.cycle = 0
        self.pNew = 0
        self.vNew = 0

    def getReferenceVoltage(self, arrVoltage, arrCurrent, irradiance, temperature):
        vRef = 0
        if self.cycle == 0:
<<<<<<< HEAD
            vRef = (self.leftBound + self.rightBound) / 2
            self.cycle = 1
            self.vOld = self.leftBound
            self.pOld = arrCurrent * arrVoltage
        elif self.cycle == 1:
            pNew = arrVoltage * arrCurrent
            dP_dV = 0
            if arrVoltage - self.vOld != 0:  # Prevent divide by 0 issues.
                dP_dV = (pNew - self.pOld) / (arrVoltage - self.vOld)

            if abs(dP_dV) <= self.K:
                vRef = arrVoltage
            elif dP_dV > 0:
                self.leftBound = arrVoltage
                vRef = (self.leftBound+self.rightBound)/2
            else:
                self.rightBound = arrVoltage
                vRef = (self.leftBound+self.rightBound)/2
            self.vOld = arrVoltage
            self.pOld = pNew
=======
            self.left = self.leftBound
            self.right = self.rightBound
            self.vNew = (self.left + self.right) / 2
            vRef = self.vNew
            self.cycle = 1
            self.vOld = self.left
            self.pOld = arrCurrent * arrVoltage
        elif self.cycle == 1:
            self.pNew = arrVoltage * arrCurrent
            dP_dV = 0
            if arrVoltage - self.vOld != 0:  # Prevent divide by 0 issues.
                dP_dV = (self.pNew - self.pOld) / (arrVoltage - self.vOld)

            if abs(dP_dV) <= self.K:
                self.vNew = arrVoltage
                vRef = self.vNew
            elif dP_dV > 0:
                self.left = arrVoltage
                self.vNew = (self.left+self.right)/2
                vRef = self.vNew
            else:
                self.right = arrVoltage
                self.vNew = (self.left+self.right)/2
                vRef = self.vNew
            self.vOld = arrVoltage
            self.pOld = self.pNew
>>>>>>> 5c2a1adb
        else:
            raise Exception("self.cycle is not 0 or 1: " + self.cycle)
        
        return vRef

    def reset(self):
        super(Bisection, self).reset()
        self.cycle = 0<|MERGE_RESOLUTION|>--- conflicted
+++ resolved
@@ -82,13 +82,8 @@
 
     def __init__(self, numCells=1, strideType="Fixed"):
         super(Bisection, self).__init__(numCells, "Bisection", strideType)
-<<<<<<< HEAD
 
         # Current algorithm internal cycle.
-=======
-        self.left = 0
-        self.right = LocalMPPTAlgorithm.MAX_VOLTAGE
->>>>>>> 5c2a1adb
         self.cycle = 0
         self.pNew = 0
         self.vNew = 0
@@ -96,7 +91,6 @@
     def getReferenceVoltage(self, arrVoltage, arrCurrent, irradiance, temperature):
         vRef = 0
         if self.cycle == 0:
-<<<<<<< HEAD
             vRef = (self.leftBound + self.rightBound) / 2
             self.cycle = 1
             self.vOld = self.leftBound
@@ -117,34 +111,6 @@
                 vRef = (self.leftBound+self.rightBound)/2
             self.vOld = arrVoltage
             self.pOld = pNew
-=======
-            self.left = self.leftBound
-            self.right = self.rightBound
-            self.vNew = (self.left + self.right) / 2
-            vRef = self.vNew
-            self.cycle = 1
-            self.vOld = self.left
-            self.pOld = arrCurrent * arrVoltage
-        elif self.cycle == 1:
-            self.pNew = arrVoltage * arrCurrent
-            dP_dV = 0
-            if arrVoltage - self.vOld != 0:  # Prevent divide by 0 issues.
-                dP_dV = (self.pNew - self.pOld) / (arrVoltage - self.vOld)
-
-            if abs(dP_dV) <= self.K:
-                self.vNew = arrVoltage
-                vRef = self.vNew
-            elif dP_dV > 0:
-                self.left = arrVoltage
-                self.vNew = (self.left+self.right)/2
-                vRef = self.vNew
-            else:
-                self.right = arrVoltage
-                self.vNew = (self.left+self.right)/2
-                vRef = self.vNew
-            self.vOld = arrVoltage
-            self.pOld = self.pNew
->>>>>>> 5c2a1adb
         else:
             raise Exception("self.cycle is not 0 or 1: " + self.cycle)
         
