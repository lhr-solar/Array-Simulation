--- conflicted
+++ resolved
@@ -85,14 +85,10 @@
         # Previous array temperature value.
         self.tOld = 0.0
 
-<<<<<<< HEAD
         # Bounds for the LocalMPPTAlgorithm. A naive assumption is that the
         # function within these bounds are unimodal.
         self.leftBound = 0
         self.rightBound = LocalMPPTAlgorithm.MAX_VOLTAGE
-
-=======
->>>>>>> 5c2a1adb
     def setup(self, VMPP = 0.621, leftBound = 0, rightBound = MAX_VOLTAGE):
         """
         Reinitializes the predicted parameters for the local MPPT algorithms context.
