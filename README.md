# Array Simulator

Created on 5/24/20 by Matthew Yu, Solar Array Lead (2020) of the UT Solar Vehicles Team.

This repository contains an in-development simulation of various components of the solar array subsystems, including the following:

- Solar Array
- DC-DC Converter
- MPPT
- Load (Kinda)

Additionally, this simulator also can simulate the source properties of solar cells.

---

## Python Source and MPPT Simulator

To install dependencies, run `pip3 install -r requirements.txt`.
To run the MPPT Simulator, call `python3 main.py`.
To run the Solar cell model Simulator, call `python3 source_main.py`.

---

## Dependencies

Install these dependencies or use the requirements.txt to install.
* python3
* sys
* matplotlib
* numpy
* bisect
* math
* pyqtgraph

Install dependencies using `pip3 install -r requirements.txt`

<<<<<<< HEAD
---
=======
## Using the Simulator

After installing dependencies, run the main application with the following command:
`python3 main.py`

You can also run the source simulator with the following command:
`python3 source_main.py`
>>>>>>> 4e055abf

## Feature Request and Bug list
* source
  * [x] source dependence on temperature
  * [x] source dependence on irradiance
  * [ ] <del>source dependence on load</del> remove source dependence on load - this is managed by the mppt
  * [ ] load profile from some formatted file (probably csv) TODO: priority
  * [ ] load source model from some formatted file
* dc-dc converter TODO: priority
  * [ ] research simulating a dc-dc converter that converts duty cycle to v_ref TODO: priority
* mppt
  * mppt_passthrough
    * [ ] Newton's method - stride approximation leads to strong mppt oscillation
    * [ ] Piegari (Optimal) - needs to develop an accurate model function for best voltage
  * mppt_other
    * [x] PandO
    * [x] PandO variable
    * [x] dP dV feedback control mppt algo
    * [ ] fuzzy logic mppt algo
    * [ ] ripple correlation control mppt algo
    * [x] update program structure to implement default method for each mppt algorithm, then give the option of using fixed and/or optimal.
  * [ ] modify simulation to match mppt hardware convert mppt v_ref to duty cycle
* simulation
  * [ ] Profile mode: mppt power is greater than max array power by a cycle
  * [x] Save to file
* optimization
  * [x] since the model is monotonically decreasing, swap from linear search to ternary search
  * [ ] have a hashed model (perhaps loaded from a file?) of a complete IV curve for all quantized values of temperature and irradiance. Additionally, perhaps use interpolation to get curve values if temp/irrad entry does not exist.
* upgrade
  * [ ] consider the feasibility of rewriting this application in rust or C++, as there may be extensive overhead computation as source models get more expensive. **LONG TERM**

---

## Papers and sites I haven't used yet but are promising

[Modeling Solar Cells](https://sites.google.com/site/banuphotovoltaic/pv/pv-arrays)

[Irradiance and PV Performance Optimization](e-education.psu.edu/ae868/node/877)

[Factors affecting PV Performance](file:///home/matthew/Downloads/FactorsAffectingPVperformance.pdf)

[Maxeon Gen II Solar Cells](file:///home/matthew/Documents/Uni/UTSVT/sp-gen3-solar-cell-ds-en-a4-160-507816f.pdf)

[Exploration of MPPT Algorithms](https://web.wpi.edu/Pubs/E-project/Available/E-project-030617-131157/unrestricted/AN_EXPLORATION_OF_MAXIMUM_POWER_POINT_TRACKING_ALGORITHMS.pdf)

[PandO with confined search space](https://www.sciencedirect.com/science/article/pii/S101836391730380X)

[PandO](http://www.actapress.com/Abstract.aspx?paperId=23133)

[Analysis and Optimization of maximum power point tracking algorithms in the presence of noise (Latham et al.)](https://cpb-us-e1.wpmucdn.com/sites.dartmouth.edu/dist/f/1307/files/2017/06/Analysis-and-Optimization-of-Maximum-Power-Point-Tracking-Algorithms-in-the-Presence-of-Noise-qc3ej8.pdf)

[Gradient Descent, possibly on power transformation](https://www.cs.cornell.edu/courses/cs4780/2018fa/lectures/lecturenote07.html)

[A new maximum power point control algorithm of photovoltaic generation system (Bian et al.)](https://www.tandfonline.com/doi/full/10.1080/21642583.2018.1558419)

[On global extrmum seeking in the presence of local extrema](https://www-sciencedirect-com.ezproxy.lib.utexas.edu/science/article/pii/S0005109808004147)

[Advances in solar photovoltaic power plants (Islam et al.)](https://books.google.com/books?id=nPh6DAAAQBAJ&pg=PA91&lpg=PA91&dq=discrete+newton+method+mppt&source=bl&ots=qXRTL0UCqg&sig=ACfU3U2qzhM4SR83wCpQYoiPg1QgVhoQ-g&hl=en&sa=X&ved=2ahUKEwjjt6W69dnpAhUJa80KHVs1ACkQ6AEwB3oECAwQAQ#v=onepage&q=discrete%20newton%20method%20mppt&f=false)

[Accurate Simulation of MPPT Methods Performance When Applied to Commercial Photovoltaic Panels (Cubas et al.)](https://www.hindawi.com/journals/tswj/2015/914212/)<|MERGE_RESOLUTION|>--- conflicted
+++ resolved
@@ -24,19 +24,18 @@
 ## Dependencies
 
 Install these dependencies or use the requirements.txt to install.
-* python3
-* sys
-* matplotlib
-* numpy
-* bisect
-* math
-* pyqtgraph
+- python3
+- sys
+- matplotlib
+- numpy
+- bisect
+- math
+- pyqtgraph
 
 Install dependencies using `pip3 install -r requirements.txt`
 
-<<<<<<< HEAD
 ---
-=======
+
 ## Using the Simulator
 
 After installing dependencies, run the main application with the following command:
@@ -44,37 +43,6 @@
 
 You can also run the source simulator with the following command:
 `python3 source_main.py`
->>>>>>> 4e055abf
-
-## Feature Request and Bug list
-* source
-  * [x] source dependence on temperature
-  * [x] source dependence on irradiance
-  * [ ] <del>source dependence on load</del> remove source dependence on load - this is managed by the mppt
-  * [ ] load profile from some formatted file (probably csv) TODO: priority
-  * [ ] load source model from some formatted file
-* dc-dc converter TODO: priority
-  * [ ] research simulating a dc-dc converter that converts duty cycle to v_ref TODO: priority
-* mppt
-  * mppt_passthrough
-    * [ ] Newton's method - stride approximation leads to strong mppt oscillation
-    * [ ] Piegari (Optimal) - needs to develop an accurate model function for best voltage
-  * mppt_other
-    * [x] PandO
-    * [x] PandO variable
-    * [x] dP dV feedback control mppt algo
-    * [ ] fuzzy logic mppt algo
-    * [ ] ripple correlation control mppt algo
-    * [x] update program structure to implement default method for each mppt algorithm, then give the option of using fixed and/or optimal.
-  * [ ] modify simulation to match mppt hardware convert mppt v_ref to duty cycle
-* simulation
-  * [ ] Profile mode: mppt power is greater than max array power by a cycle
-  * [x] Save to file
-* optimization
-  * [x] since the model is monotonically decreasing, swap from linear search to ternary search
-  * [ ] have a hashed model (perhaps loaded from a file?) of a complete IV curve for all quantized values of temperature and irradiance. Additionally, perhaps use interpolation to get curve values if temp/irrad entry does not exist.
-* upgrade
-  * [ ] consider the feasibility of rewriting this application in rust or C++, as there may be extensive overhead computation as source models get more expensive. **LONG TERM**
 
 ---
 
